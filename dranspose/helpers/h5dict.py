import base64
from contextlib import nullcontext
import copy
import gzip
import logging
import time
from typing import Any, ContextManager, Literal, Tuple

import numpy as np
from fastapi import APIRouter, FastAPI, HTTPException
from starlette.requests import Request
from starlette.responses import Response

from dranspose.helpers.h5types import (
    H5Root,
    H5Group,
    H5Attribute,
    H5Shape,
    H5Type,
    H5IntType,
    H5FloatType,
    H5StrType,
    H5ValuedAttribute,
    H5ScalarShape,
    H5SimpleShape,
    H5CompType,
    H5NamedType,
    H5Link,
    H5Dataset,
    H5UUID,
)

router = APIRouter()

# only activate for running it directly, otherwise it overwrites cli.py basic config
# logging.basicConfig(level=logging.DEBUG)
logger = logging.getLogger()


<<<<<<< HEAD
def _path_to_uuid(path: list[str], collection_type: str) -> H5UUID:
=======
def _path_to_uuid(path: list[str], collection_type: Literal["g-", "d-"]) -> H5UUID:
>>>>>>> a8d20b85
    abspath = "/" + "/".join(path)
    # print("abspath", abspath)
    uuid = base64.b16encode(abspath.encode()).decode()
    # print("uuid from function is", str(id(obj)).encode() + b"-" + uuid)
    return H5UUID(collection_type + "h5dict-" + uuid)


def _get_obj_at_path(
    data: dict[str, Any], path: str | list[str]
) -> tuple[Any, list[str]]:
    obj = data
    clean_path = []
    if isinstance(path, str):
        path = path.split("/")
    for p in path:
        # print("path part is:", p)
        if p == "":
            continue
        # print("traverse", obj)
        obj = obj[p]
        clean_path.append(p)
    return obj, clean_path


def _uuid_to_obj(data: dict[str, Any], uuid: str) -> tuple[Any, list[str]]:
    logger.debug("parse %s", uuid)
    col_type, idstr, path = uuid.split("-")
    path = base64.b16decode(path).decode()
    logger.debug("raw path %s", path)
    # assert id(data) == int(idstr)
    return _get_obj_at_path(data, path)


def _canonical_to_h5(canonical: str) -> H5Type | None:
    if canonical.startswith(">"):
        order = "BE"
    else:
        order = "LE"
    bytelen = int(canonical[2:])
    htyp: H5Type | None = None
    if canonical[1] == "f":
        # floating
        htyp = H5FloatType(base=f"H5T_IEEE_F{8 * bytelen}{order}")
    elif canonical[1] in ["u", "i"]:
        signed = canonical[1].upper()
        htyp = H5IntType(base=f"H5T_STD_{signed}{8 * bytelen}{order}")
    else:
        logger.error("numpy type %s not available", canonical)

    return htyp


def _make_shape_type(obj: Any) -> tuple[H5Shape | None, H5Type | None]:
    h5shape: H5Shape | None = None
    h5type: H5Type | None = None
    if type(obj) is int:
        h5shape = H5ScalarShape()
        h5type = H5IntType(base="H5T_STD_I64LE")
    elif type(obj) is float:
        h5shape = H5ScalarShape()
        h5type = H5FloatType(base="H5T_IEEE_F64LE")

    elif type(obj) is str:
        h5shape = H5ScalarShape()
        h5type = H5StrType()

    elif isinstance(obj, list) and len(obj) > 0 and isinstance(obj[0], str):
        h5shape = H5SimpleShape(dims=[len(obj)])
        h5type = H5StrType()
    else:
        try:
            arr = np.array(obj)
            h5shape = H5SimpleShape(dims=arr.shape)

            if len(arr.dtype.descr) > 1:
                # compound datatype
                fields = []
                for field in arr.dtype.descr:
                    typ = _canonical_to_h5(field[1])
                    if typ is not None:
                        fields.append(H5NamedType(name=field[0], type=typ))
                h5type = H5CompType(fields=fields)
            else:
                canonical = arr.dtype.descr[0][1]
                h5type = _canonical_to_h5(canonical)
            logging.debug("convert np dtype %s  to %s", arr.dtype, h5type)

        except Exception as e:
            logger.error("esception in handling code %s", e.__repr__())

    return h5shape, h5type


def _dataset_from_obj(
    data: Any, path: list[str], obj: Any, uuid: H5UUID
) -> H5Dataset | None:
    shape, typ = _make_shape_type(obj)
    if shape is not None and typ is not None:
        ret = H5Dataset(
            id=uuid,
            attributeCount=len(_get_obj_attrs(data, path)),
            shape=shape,
            type=typ,
        )
        return ret
    return None


def _get_group_link(obj: Any, path: list[str]) -> H5Link:
    collection: Literal["datasets", "groups"]
    collection_type: Literal["g-", "d-"]
    if isinstance(obj, dict):
        collection = "groups"
        collection_type = "g-"
    else:
        collection = "datasets"
        collection_type = "d-"
    return H5Link(
        collection=collection,
        id=_path_to_uuid(path, collection_type=collection_type),
        title=path[-1],
    )


def _get_group_links(obj: Any, path: list[str]) -> list[H5Link]:
    links = []
    if isinstance(obj, dict):
        for key, val in obj.items():
            if not isinstance(key, str):
                logger.warning("unable to use non-string key: %s as group name", key)
                continue
            if key.endswith("_attrs"):
                continue
            link = _get_group_link(val, path + [key])
            links.append(link)
    return links


def _get_attr(
    aobj: dict[str, Any], name: str, include_values: bool = True
) -> H5Attribute | H5ValuedAttribute | None:
    # print("get attribute")
    if name in aobj:
        h5shape, h5type = _make_shape_type(aobj[name])
        # print("shape and type ret", h5shape, h5type)
        if h5shape is not None and h5type is not None:
            ret = H5Attribute(name=name, shape=h5shape, type=h5type)
            if include_values:
                val = aobj[name]
                if isinstance(val, np.ndarray):
                    val = val.tolist()
                ret = H5ValuedAttribute(**ret.model_dump(by_alias=True), value=val)
            return ret
    return None


def _make_attrs(
    aobj: dict[str, Any], include_values: bool = False
) -> list[H5Attribute] | list[H5ValuedAttribute]:
    # print("make attributes of ", aobj)
    attrs = []
    if isinstance(aobj, dict):
        for key, value in aobj.items():
            if not isinstance(key, str):
                logger.warning(
                    "unable to use non-string key: %s as attribute name", key
                )
                continue
            attr = _get_attr(aobj, key, include_values=include_values)
            if attr is not None:
                attrs.append(attr)
    return attrs


def _get_obj_attrs(
    data: dict[str, Any], path: list[str], include_values: bool = False
) -> list[H5Attribute] | list[H5ValuedAttribute]:
    if len(path) == 0:
        # get root attributes
        if "_attrs" in data:
            return _make_attrs(data["_attrs"], include_values=include_values)
    else:
        # print("normal attr fetch")
        parent, _ = _get_obj_at_path(data, path[:-1])
        # print("parent is", parent)
        if f"{path[-1]}_attrs" in parent:
            # print( "make attrs for")
            return _make_attrs(
                parent[f"{path[-1]}_attrs"], include_values=include_values
            )
    return []


@router.get("/datasets/{uuid}/value", response_model=None)
def values(
    req: Request, uuid: H5UUID, select: str | None = None
) -> dict[str, Any] | Response:
    data, lock = req.app.state.get_data()
    with lock:
        obj, _ = _uuid_to_obj(data, uuid)
        logger.debug("return value for obj %s", obj)
        logger.debug("selection %s", select)

        if type(obj) in [int, float, str]:
            return {"value": obj}

        elif isinstance(obj, list) and len(obj) > 0 and isinstance(obj[0], str):
            return {"value": copy.copy(obj)}
        else:
            ret = np.array(obj)
            slices = []
            if select is not None:
                dims = select[1:-1].split(",")
                slices = [slice(*map(int, dim.split(":"))) for dim in dims]

            logger.debug("slices %s", slices)

            if len(slices) == 1:
                ret = ret[slices[0]]
            elif len(slices) > 1:
                # TODO: from python 3.11, this can be written as
                # ret = ret[*slices]
                ret = ret[tuple(slices)]

            ret_bytes = ret.tobytes()
            if "gzip" in req.headers.get("Accept-Encoding", ""):
                if len(ret_bytes) > 1000:
                    compressed_data = gzip.compress(ret_bytes, compresslevel=7)

                    return Response(
                        content=compressed_data,
                        media_type="application/octet-stream",
                        headers={"Content-Encoding": "gzip"},
                    )
            return Response(content=ret_bytes, media_type="application/octet-stream")


@router.get("/datasets/{uuid}")
def datasets(req: Request, uuid: H5UUID) -> H5Dataset:
    data, lock = req.app.state.get_data()
    with lock:
        obj, path = _uuid_to_obj(data, uuid)
        logger.debug("return dataset for obj %s", obj)
        ret = _dataset_from_obj(data, path, obj, uuid)
        # print("return dset", ret)
        if ret is None:
            raise HTTPException(status_code=404, detail="Dataset not found")
        return ret


@router.get("/groups/{uuid}/links/{name}")
def link(req: Request, uuid: H5UUID, name: str) -> dict[Literal["link"], H5Link]:
    data, lock = req.app.state.get_data()
    with lock:
        obj, path = _uuid_to_obj(data, uuid)
        path.append(name)
        if name in obj:
            obj = obj[name]
            key: Literal["link"] = "link"
            ret = {key: _get_group_link(obj, path)}
            logger.debug("link name is %s", ret)
            return ret
    raise HTTPException(status_code=404, detail="Link not found")


@router.get("/groups/{uuid}/links")
def links(req: Request, uuid: H5UUID) -> dict[Literal["links"], list[H5Link]]:
    data, lock = req.app.state.get_data()
    with lock:
        obj, path = _uuid_to_obj(data, uuid)
        key: Literal["links"] = "links"
        ret = {key: _get_group_links(obj, path)}
        logger.debug("group links %s", ret)
        return ret


@router.get("/{typ}/{uuid}/attributes/{name}")
def attribute(
    req: Request, typ: Literal["groups", "datasets"], uuid: H5UUID, name: str
) -> H5ValuedAttribute:
    # print("get attr with name", typ, uuid, name)
    data, lock = req.app.state.get_data()
    with lock:
        obj, path = _uuid_to_obj(data, uuid)
        logger.debug(
            "start listing attributes typ %s id %s, obj %s, path: %s",
            typ,
            uuid,
            obj,
            path,
        )
        allattrs = _get_obj_attrs(data, path, include_values=True)
        for attr in allattrs:
            if attr.name == name:
                logger.debug("return attribute %s", attr)
                if isinstance(attr, H5ValuedAttribute):
                    return attr
    raise HTTPException(status_code=404, detail="Attribute not found")


@router.get("/{typ}/{uuid}/attributes")
def attributes(
    req: Request, typ: Literal["groups", "datasets"], uuid: H5UUID
) -> dict[Literal["attributes"], list[H5Attribute]]:
    data, lock = req.app.state.get_data()
    with lock:
        obj, path = _uuid_to_obj(data, uuid)
        logger.debug(
            "start listing attributes typ %s id %s, obj %s, path: %s",
            typ,
            uuid,
            obj,
            path,
        )
        # by calling _get_obj_attrs with False, it should never return H5ValuedAttribute
        attrs: list[H5Attribute] = _get_obj_attrs(data, path, include_values=False)  # type: ignore[assignment]
        return {"attributes": attrs}


@router.get("/groups/{uuid}")
def group(req: Request, uuid: H5UUID) -> H5Group:
    data, lock = req.app.state.get_data()
    with lock:
        obj, path = _uuid_to_obj(data, uuid)
        logger.debug("start listing group id %s, obj %s, path: %s", uuid, obj, path)

        if isinstance(obj, dict):
            linkCount = len(
                list(
                    filter(
                        lambda x: isinstance(x, str) and not x.endswith("_attrs"),
                        obj.keys(),
                    )
                )
            )
            group = H5Group(
                root=_path_to_uuid([], collection_type="g-"),
                id=uuid,
                linkCount=linkCount,
                attributeCount=len(_get_obj_attrs(data, path)),
            )
            logger.debug("group is %s", group)
            return group
    raise HTTPException(status_code=404, detail="Group not found")


@router.get("/")
def read_root(req: Request) -> H5Root:
    logging.debug("data %s", req.app.state.get_data()[0])
    data, _ = req.app.state.get_data()
    if isinstance(data, dict):
        uuid = _path_to_uuid([], collection_type="g-")
        ret = H5Root(root=uuid)
        return ret
    raise Exception("data object is not a dict")


app = FastAPI()

app.include_router(router)


def get_data() -> Tuple[dict[str, Any], ContextManager]:
    dt = np.dtype({"names": ["a", "b"], "formats": [float, int]})

    arr = np.array([(0.5, 1)], dtype=dt)

    changing = np.ones((5, int(time.time()) % 10 + 5))
    data = {
        "map": {
            "x": [
                np.float64(-14.96431272),
                np.float64(-14.76401095),
                np.float64(-14.56276384),
                np.float64(-14.361908),
                np.float64(-14.16112703),
            ],
            "y": [
                np.float64(-10.00637736),
                np.float64(-10.00502708),
                np.float64(-10.00403313),
                np.float64(-10.00349819),
                np.float64(-10.00320074),
            ],
            "values": [
                np.float32(0.6831444),
                np.float32(0.0),
                np.float32(0.039953336),
                np.float32(0.14946304),
                np.float32(0.0),
            ],
        },
        "live": 34,
        "other": {"third": [1, 2, 3]},  # only _attrs allowed in root
        "other_attrs": {"NX_class": "NXother"},
        "image": np.ones((1000, 1000)),
        "image_attrs": {"listattr": [42, 43, 44, 45]},
        "changing_shape": changing,
        "specialtyp": np.ones((10, 10), dtype=">u8"),
        "specialtyp_attrs": {"NXdata": "NXspecial"},
        "hello": "World",
        "_attrs": {"NX_class": "NXentry"},
        "composite": arr,
        "composite_attrs": {"axes": ["I", "q"]},
        "oned_attrs": {"NX_class": "NXdata", "axes": ["motor"], "signal": "data"},
        "oned": {
            "data": np.ones((42)),
            "data_attrs": {"long_name": "photons"},
            "motor": np.linspace(0, 1, 42),
            "motor_attrs": {"long_name": "motor name"},
        },
        "twod_attrs": {
            "NX_class": "NXdata",
            "axes": ["motor", "."],
            "signal": "frame",
            "interpretation": "image",
        },
        "twod": {
            "frame": np.ones((42, 42)),
            "motor": np.linspace(0, 1, 42),
            "motor_attrs": {"long_name": "motor name"},
        },
    }
    return data, nullcontext()


app.state.get_data = get_data<|MERGE_RESOLUTION|>--- conflicted
+++ resolved
@@ -37,11 +37,7 @@
 logger = logging.getLogger()
 
 
-<<<<<<< HEAD
-def _path_to_uuid(path: list[str], collection_type: str) -> H5UUID:
-=======
 def _path_to_uuid(path: list[str], collection_type: Literal["g-", "d-"]) -> H5UUID:
->>>>>>> a8d20b85
     abspath = "/" + "/".join(path)
     # print("abspath", abspath)
     uuid = base64.b16encode(abspath.encode()).decode()
