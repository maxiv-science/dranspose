import base64
from contextlib import nullcontext
import copy
import gzip
import logging
import time
from typing import Any, ContextManager, Literal, Tuple

import numpy as np
from fastapi import APIRouter, FastAPI, HTTPException
from starlette.requests import Request
from starlette.responses import Response

from dranspose.helpers.h5types import (
    H5Root,
    H5Group,
    H5Attribute,
    H5Shape,
    H5Type,
    H5IntType,
    H5FloatType,
    H5StrType,
    H5ValuedAttribute,
    H5ScalarShape,
    H5SimpleShape,
    H5CompType,
    H5NamedType,
    H5Link,
    H5Dataset,
    H5UUID,
)

router = APIRouter()

# only activate for running it directly, otherwise it overwrites cli.py basic config
# logging.basicConfig(level=logging.DEBUG)
logger = logging.getLogger()


def _path_to_uuid(path: list[str], collection_type) -> H5UUID:
    abspath = "/" + "/".join(path)
    # print("abspath", abspath)
    uuid = base64.b16encode(abspath.encode()).decode()
    # print("uuid from function is", str(id(obj)).encode() + b"-" + uuid)
    return H5UUID(collection_type + "h5dict-" + uuid)


def _get_obj_at_path(
    data: dict[str, Any], path: str | list[str]
) -> tuple[Any, list[str]]:
    obj = data
    clean_path = []
    if isinstance(path, str):
        path = path.split("/")
    for p in path:
        # print("path part is:", p)
        if p == "":
            continue
        # print("traverse", obj)
        obj = obj[p]
        clean_path.append(p)
    return obj, clean_path


def _uuid_to_obj(data: dict[str, Any], uuid: str) -> tuple[Any, list[str]]:
    logger.debug("parse %s", uuid)
    col_type, idstr, path = uuid.split("-")
    path = base64.b16decode(path).decode()
    logger.debug("raw path %s", path)
    # assert id(data) == int(idstr)
    return _get_obj_at_path(data, path)


def _canonical_to_h5(canonical: str) -> H5Type | None:
    if canonical.startswith(">"):
        order = "BE"
    else:
        order = "LE"
    bytelen = int(canonical[2:])
    htyp: H5Type | None = None
    if canonical[1] == "f":
        # floating
        htyp = H5FloatType(base=f"H5T_IEEE_F{8 * bytelen}{order}")
    elif canonical[1] in ["u", "i"]:
        signed = canonical[1].upper()
        htyp = H5IntType(base=f"H5T_STD_{signed}{8 * bytelen}{order}")
    else:
        logger.error("numpy type %s not available", canonical)

    return htyp


def _make_shape_type(obj: Any) -> tuple[H5Shape | None, H5Type | None]:
    h5shape: H5Shape | None = None
    h5type: H5Type | None = None
    if type(obj) is int:
        h5shape = H5ScalarShape()
        h5type = H5IntType(base="H5T_STD_I64LE")
    elif type(obj) is float:
        h5shape = H5ScalarShape()
        h5type = H5FloatType(base="H5T_IEEE_F64LE")

    elif type(obj) is str:
        h5shape = H5ScalarShape()
        h5type = H5StrType()

    elif isinstance(obj, list) and len(obj) > 0 and isinstance(obj[0], str):
        h5shape = H5SimpleShape(dims=[len(obj)])
        h5type = H5StrType()
    else:
        try:
            arr = np.array(obj)
            h5shape = H5SimpleShape(dims=arr.shape)

            if len(arr.dtype.descr) > 1:
                # compound datatype
                fields = []
                for field in arr.dtype.descr:
                    typ = _canonical_to_h5(field[1])
                    if typ is not None:
                        fields.append(H5NamedType(name=field[0], type=typ))
                h5type = H5CompType(fields=fields)
            else:
                canonical = arr.dtype.descr[0][1]
                h5type = _canonical_to_h5(canonical)
            logging.debug("convert np dtype %s  to %s", arr.dtype, h5type)

        except Exception as e:
            logger.error("esception in handling code %s", e.__repr__())

    return h5shape, h5type


def _dataset_from_obj(
    data: Any, path: list[str], obj: Any, uuid: H5UUID
) -> H5Dataset | None:
    shape, typ = _make_shape_type(obj)
    if shape is not None and typ is not None:
        ret = H5Dataset(
            id=uuid,
            attributeCount=len(_get_obj_attrs(data, path)),
            shape=shape,
            type=typ,
        )
        return ret
    return None


def _get_group_link(obj: Any, path: list[str]) -> H5Link:
    collection: Literal["datasets", "groups"]
    if isinstance(obj, dict):
        collection = "groups"
        collection_type = "g-"
    else:
        collection = "datasets"
        collection_type = "d-"
    return H5Link(
        collection=collection,
        id=_path_to_uuid(path, collection_type=collection_type),
        title=path[-1],
    )


def _get_group_links(obj: Any, path: list[str]) -> list[H5Link]:
    links = []
    if isinstance(obj, dict):
        for key, val in obj.items():
            if not isinstance(key, str):
                logger.warning("unable to use non-string key: %s as group name", key)
                continue
            if key.endswith("_attrs"):
                continue
            link = _get_group_link(val, path + [key])
            links.append(link)
    return links


def _get_attr(
    aobj: dict[str, Any], name: str, include_values: bool = True
) -> H5Attribute | H5ValuedAttribute | None:
    # print("get attribute")
    if name in aobj:
        h5shape, h5type = _make_shape_type(aobj[name])
        # print("shape and type ret", h5shape, h5type)
        if h5shape is not None and h5type is not None:
            ret = H5Attribute(name=name, shape=h5shape, type=h5type)
            if include_values:
                val = aobj[name]
                if isinstance(val, np.ndarray):
                    val = val.tolist()
                ret = H5ValuedAttribute(**ret.model_dump(by_alias=True), value=val)
            return ret
    return None


def _make_attrs(
    aobj: dict[str, Any], include_values: bool = False
) -> list[H5Attribute] | list[H5ValuedAttribute]:
    # print("make attributes of ", aobj)
    attrs = []
    if isinstance(aobj, dict):
        for key, value in aobj.items():
            if not isinstance(key, str):
                logger.warning(
                    "unable to use non-string key: %s as attribute name", key
                )
                continue
            attr = _get_attr(aobj, key, include_values=include_values)
            if attr is not None:
                attrs.append(attr)
    return attrs


def _get_obj_attrs(
    data: dict[str, Any], path: list[str], include_values: bool = False
) -> list[H5Attribute] | list[H5ValuedAttribute]:
    if len(path) == 0:
        # get root attributes
        if "_attrs" in data:
            return _make_attrs(data["_attrs"], include_values=include_values)
    else:
        # print("normal attr fetch")
        parent, _ = _get_obj_at_path(data, path[:-1])
        # print("parent is", parent)
        if f"{path[-1]}_attrs" in parent:
            # print( "make attrs for")
            return _make_attrs(
                parent[f"{path[-1]}_attrs"], include_values=include_values
            )
    return []


@router.get("/datasets/{uuid}/value", response_model=None)
def values(
    req: Request, uuid: H5UUID, select: str | None = None
) -> dict[str, Any] | Response:
    data, lock = req.app.state.get_data()
    with lock:
        obj, _ = _uuid_to_obj(data, uuid)
        logger.debug("return value for obj %s", obj)
        logger.debug("selection %s", select)

        if type(obj) in [int, float, str]:
            return {"value": obj}

        elif isinstance(obj, list) and len(obj) > 0 and isinstance(obj[0], str):
            return {"value": copy.copy(obj)}
        else:
            ret = np.array(obj)
            slices = []
            if select is not None:
                dims = select[1:-1].split(",")
                slices = [slice(*map(int, dim.split(":"))) for dim in dims]

            logger.debug("slices %s", slices)

            if len(slices) == 1:
                ret = ret[slices[0]]
            elif len(slices) > 1:
                ret = ret[*slices]

            ret_bytes = ret.tobytes()
            if "gzip" in req.headers.get("Accept-Encoding", ""):
                if len(ret_bytes) > 1000:
                    compressed_data = gzip.compress(ret_bytes, compresslevel=7)

                    return Response(
                        content=compressed_data,
                        media_type="application/octet-stream",
                        headers={"Content-Encoding": "gzip"},
                    )
            return Response(content=ret_bytes, media_type="application/octet-stream")


@router.get("/datasets/{uuid}")
def datasets(req: Request, uuid: H5UUID) -> H5Dataset:
    data, lock = req.app.state.get_data()
    with lock:
        obj, path = _uuid_to_obj(data, uuid)
        logger.debug("return dataset for obj %s", obj)
        ret = _dataset_from_obj(data, path, obj, uuid)
        # print("return dset", ret)
        if ret is None:
            raise HTTPException(status_code=404, detail="Dataset not found")
        return ret


@router.get("/groups/{uuid}/links/{name}")
def link(req: Request, uuid: H5UUID, name: str) -> dict[Literal["link"], H5Link]:
    data, lock = req.app.state.get_data()
    with lock:
        obj, path = _uuid_to_obj(data, uuid)
        path.append(name)
        if name in obj:
            obj = obj[name]
            key: Literal["link"] = "link"
            ret = {key: _get_group_link(obj, path)}
            logger.debug("link name is %s", ret)
            return ret
    raise HTTPException(status_code=404, detail="Link not found")


@router.get("/groups/{uuid}/links")
def links(req: Request, uuid: H5UUID) -> dict[Literal["links"], list[H5Link]]:
    data, lock = req.app.state.get_data()
    with lock:
        obj, path = _uuid_to_obj(data, uuid)
        key: Literal["links"] = "links"
        ret = {key: _get_group_links(obj, path)}
        logger.debug("group links %s", ret)
        return ret


@router.get("/{typ}/{uuid}/attributes/{name}")
def attribute(
    req: Request, typ: Literal["groups", "datasets"], uuid: H5UUID, name: str
) -> H5ValuedAttribute:
    # print("get attr with name", typ, uuid, name)
    data, lock = req.app.state.get_data()
    with lock:
        obj, path = _uuid_to_obj(data, uuid)
        logger.debug(
            "start listing attributes typ %s id %s, obj %s, path: %s",
            typ,
            uuid,
            obj,
            path,
        )
        allattrs = _get_obj_attrs(data, path, include_values=True)
        for attr in allattrs:
            if attr.name == name:
                logger.debug("return attribute %s", attr)
                if isinstance(attr, H5ValuedAttribute):
                    return attr
    raise HTTPException(status_code=404, detail="Attribute not found")


@router.get("/{typ}/{uuid}/attributes")
def attributes(
    req: Request, typ: Literal["groups", "datasets"], uuid: H5UUID
) -> dict[Literal["attributes"], list[H5Attribute]]:
    data, lock = req.app.state.get_data()
    with lock:
        obj, path = _uuid_to_obj(data, uuid)
        logger.debug(
            "start listing attributes typ %s id %s, obj %s, path: %s",
            typ,
            uuid,
            obj,
            path,
        )
        # by calling _get_obj_attrs with False, it should never return H5ValuedAttribute
        attrs: list[H5Attribute] = _get_obj_attrs(data, path, include_values=False)  # type: ignore[assignment]
        return {"attributes": attrs}


@router.get("/groups/{uuid}")
def group(req: Request, uuid: H5UUID) -> H5Group:
    data, lock = req.app.state.get_data()
    with lock:
        obj, path = _uuid_to_obj(data, uuid)
        logger.debug("start listing group id %s, obj %s, path: %s", uuid, obj, path)

        if isinstance(obj, dict):
            linkCount = len(
                list(
                    filter(
                        lambda x: isinstance(x, str) and not x.endswith("_attrs"),
                        obj.keys(),
                    )
                )
            )
<<<<<<< HEAD
            group = H5Group(
                root=_path_to_uuid([]),
                id=uuid,
                linkCount=linkCount,
                attributeCount=len(_get_obj_attrs(data, path)),
            )
            logger.debug("group is %s", group)
            return group
=======
        )
        group = H5Group(
            root=_path_to_uuid([], collection_type="g-"),
            id=uuid,
            linkCount=linkCount,
            attributeCount=len(_get_obj_attrs(data, path)),
        )
        logger.debug("group is %s", group)
        return group
>>>>>>> e809dab8
    raise HTTPException(status_code=404, detail="Group not found")


@router.get("/")
def read_root(req: Request) -> H5Root:
    logging.debug("data %s", req.app.state.get_data()[0])
    data, _ = req.app.state.get_data()
    if isinstance(data, dict):
        uuid = _path_to_uuid([], collection_type="g-")
        ret = H5Root(root=uuid)
        return ret
    raise Exception("data object is not a dict")


app = FastAPI()

app.include_router(router)


def get_data() -> Tuple[dict[str, Any], ContextManager]:
    dt = np.dtype({"names": ["a", "b"], "formats": [float, int]})

    arr = np.array([(0.5, 1)], dtype=dt)

    changing = np.ones((5, int(time.time()) % 10 + 5))
    data = {
        "map": {
            "x": [
                np.float64(-14.96431272),
                np.float64(-14.76401095),
                np.float64(-14.56276384),
                np.float64(-14.361908),
                np.float64(-14.16112703),
            ],
            "y": [
                np.float64(-10.00637736),
                np.float64(-10.00502708),
                np.float64(-10.00403313),
                np.float64(-10.00349819),
                np.float64(-10.00320074),
            ],
            "values": [
                np.float32(0.6831444),
                np.float32(0.0),
                np.float32(0.039953336),
                np.float32(0.14946304),
                np.float32(0.0),
            ],
        },
        "live": 34,
        "other": {"third": [1, 2, 3]},  # only _attrs allowed in root
        "other_attrs": {"NX_class": "NXother"},
        "image": np.ones((1000, 1000)),
        "image_attrs": {"listattr": [42, 43, 44, 45]},
        "changing_shape": changing,
        "specialtyp": np.ones((10, 10), dtype=">u8"),
        "specialtyp_attrs": {"NXdata": "NXspecial"},
        "hello": "World",
        "_attrs": {"NX_class": "NXentry"},
        "composite": arr,
        "composite_attrs": {"axes": ["I", "q"]},
        "oned_attrs": {"NX_class": "NXdata", "axes": ["motor"], "signal": "data"},
        "oned": {
            "data": np.ones((42)),
            "data_attrs": {"long_name": "photons"},
            "motor": np.linspace(0, 1, 42),
            "motor_attrs": {"long_name": "motor name"},
        },
        "twod_attrs": {
            "NX_class": "NXdata",
            "axes": ["motor", "."],
            "signal": "frame",
            "interpretation": "image",
        },
        "twod": {
            "frame": np.ones((42, 42)),
            "motor": np.linspace(0, 1, 42),
            "motor_attrs": {"long_name": "motor name"},
        },
    }
    return data, nullcontext()


app.state.get_data = get_data<|MERGE_RESOLUTION|>--- conflicted
+++ resolved
@@ -37,7 +37,7 @@
 logger = logging.getLogger()
 
 
-def _path_to_uuid(path: list[str], collection_type) -> H5UUID:
+def _path_to_uuid(path: list[str], collection_type: str) -> H5UUID:
     abspath = "/" + "/".join(path)
     # print("abspath", abspath)
     uuid = base64.b16encode(abspath.encode()).decode()
@@ -370,26 +370,14 @@
                     )
                 )
             )
-<<<<<<< HEAD
             group = H5Group(
-                root=_path_to_uuid([]),
+                root=_path_to_uuid([], collection_type="g-"),
                 id=uuid,
                 linkCount=linkCount,
                 attributeCount=len(_get_obj_attrs(data, path)),
             )
             logger.debug("group is %s", group)
             return group
-=======
-        )
-        group = H5Group(
-            root=_path_to_uuid([], collection_type="g-"),
-            id=uuid,
-            linkCount=linkCount,
-            attributeCount=len(_get_obj_attrs(data, path)),
-        )
-        logger.debug("group is %s", group)
-        return group
->>>>>>> e809dab8
     raise HTTPException(status_code=404, detail="Group not found")
 
 
