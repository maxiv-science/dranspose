"""
This is the central service to orchestrate all distributed components

"""
import asyncio
import json
import os.path
from asyncio import Task
from collections import defaultdict
from types import UnionType
from typing import Any, AsyncGenerator, Optional, Annotated, Literal, AsyncIterator

import logging
import time

import cbor2
from pydantic import UUID4, ValidationError
from starlette.requests import Request
from starlette.responses import Response, FileResponse, StreamingResponse

from dranspose.distributed import DistributedSettings
from dranspose.helpers.utils import parameters_hash, done_callback, cancel_and_wait
from dranspose.mapping import MappingSequence, Map
import redis.asyncio as redis
import redis.exceptions as rexceptions
from importlib.metadata import version

from contextlib import asynccontextmanager
from fastapi import FastAPI, HTTPException, Query
from fastapi.middleware.cors import CORSMiddleware

from dranspose.parameters import (
    Parameter,
    ParameterType,
    StrParameter,
)
from dranspose.protocol import (
    IngesterState,
    WorkerState,
    RedisKeys,
    EnsembleState,
    WorkerUpdate,
    DistributedStateEnum,
    WorkerName,
    StreamName,
    EventNumber,
    VirtualWorker,
    WorkParameter,
    ControllerUpdate,
    ReducerState,
    WorkerTimes,
    HashDigest,
    ParameterName,
    SystemLoadType,
    IntervalLoad,
    WorkerLoad,
    DistributedUpdate,
    ReducerUpdate,
    IngesterUpdate,
    WorkAssignmentList,
    WorkAssignment,
    IngesterName,
    MappingName,
)

logger = logging.getLogger(__name__)


class ControllerSettings(DistributedSettings):
    pass


class Controller:
    def __init__(self, settings: ControllerSettings | None = None):
        self.settings = settings
        if self.settings is None:
            self.settings = ControllerSettings()

        self.redis = redis.from_url(
            f"{self.settings.redis_dsn}?decode_responses=True&protocol=3"
        )
        self.mapping = MappingSequence(parts={}, sequence=[])
        self.mapping_update_lock = asyncio.Lock()
        self.parameters: dict[ParameterName, WorkParameter] = {}
        self.parameters_hash = parameters_hash(self.parameters)
        self.completed: dict[EventNumber, list[WorkerName]] = defaultdict(list)
        self.to_reduce: set[tuple[EventNumber, WorkerName]] = set()
        self.reduced: dict[EventNumber, list[WorkerName]] = defaultdict(list)
        self.processed_event_no: int = 0
        self.completed_events: list[int] = []
        self.finished_components: list[UnionType] = []
        self.external_stop = False
        self.assign_task: Task[None]
        self.config_fetch_time: float = 0
        self.config_cache: EnsembleState | None = None
        self.default_task: Task[None]
        self.consistent_task: Task[None]
        self.worker_timing: dict[
            WorkerName, dict[EventNumber, WorkerTimes]
        ] = defaultdict(dict)
        self.start_time: float

    async def run(self) -> None:
        logger.debug("started controller run")
        dist_lock = await self.redis.set(
            RedisKeys.lock(),
            "🔒",
            ex=10,
            nx=True,
        )
        logger.debug("result of lock acquisition %s", dist_lock)
        timeout = 30
        while dist_lock is None:
            logger.warning("another controller is already running, will retry ")
            await asyncio.sleep(2)
            timeout -= 1
            dist_lock = await self.redis.set(
                RedisKeys.lock(),
                "🔒",
                ex=10,
                nx=True,
            )
            if timeout < 0:
                logger.error("could not acquire lock!")
                raise RuntimeError("Could not acquire lock")
        logger.info("controller lock acquired")

        self.assign_task = asyncio.create_task(self.assign_work())
        self.assign_task.add_done_callback(done_callback)
        self.default_task = asyncio.create_task(self.default_parameters())
        self.default_task.add_done_callback(done_callback)
        self.consistent_task = asyncio.create_task(self.consistent_parameters())
        self.consistent_task.add_done_callback(done_callback)
        self.lock_task = asyncio.create_task(self.hold_lock())
        self.lock_task.add_done_callback(done_callback)

    async def hold_lock(self) -> None:
        while True:
            await asyncio.sleep(7)
            dist_lock = await self.redis.set(
                RedisKeys.lock(),
                "🔒",
                ex=10,
                xx=True,
            )
            if dist_lock is False:
                logger.warning("The lock was lost")

    async def get_configs(self) -> EnsembleState:
        if time.time() - self.config_fetch_time < 0.5 and self.config_cache is not None:
            return self.config_cache
        async with self.redis.pipeline() as pipe:
            await pipe.keys(RedisKeys.config("ingester"))
            await pipe.keys(RedisKeys.config("worker"))
            ingester_keys, worker_keys = await pipe.execute()
        async with self.redis.pipeline() as pipe:
            await pipe.mget(ingester_keys)
            await pipe.mget(worker_keys)
            await pipe.get(RedisKeys.config("reducer"))
            ingester_json, worker_json, reducer_json = await pipe.execute()

        ingesters = []
        for i in ingester_json:
            try:
                ingester = IngesterState.model_validate_json(i)
                ingesters.append(ingester)
            except ValidationError:
                pass
        workers = []
        for w in worker_json:
            try:
                worker = WorkerState.model_validate_json(w)
                workers.append(worker)
            except ValidationError:
                pass
        reducer = None
        if reducer_json:
            reducer = ReducerState.model_validate_json(reducer_json)
        dranspose_version = version("dranspose")

        parameters_version: dict[ParameterName, UUID4] = {
            n: p.uuid for n, p in self.parameters.items()
        }
        redis_param_keys = await self.redis.keys(RedisKeys.parameters("*", "*"))
        logger.debug("redis param keys are %s", redis_param_keys)
        self.config_cache = EnsembleState(
            ingesters=ingesters,
            workers=workers,
            reducer=reducer,
            controller_version=dranspose_version,
            parameters_version=parameters_version,
            parameters_hash=self.parameters_hash,
        )
        self.config_fetch_time = time.time()
        return self.config_cache

    async def get_load(self, intervals: list[int], scan: bool = True) -> SystemLoadType:
        ret = {}
        for wn, wt in self.worker_timing.items():
            last_event = max(wt.keys())
            itval: dict[int | Literal["scan"], IntervalLoad] = {}
            for interval in intervals:
                evs = list(
                    filter(
                        lambda x: x >= len(self.completed_events) - interval,
                        wt.keys(),
                    )
                )
                itval[interval] = IntervalLoad(
                    total=sum([wt[e].total for e in evs]),
                    active=sum([wt[e].active for e in evs]),
                    events=len(evs),
                )
            if scan:
                evs = list(wt.keys())
                itval["scan"] = IntervalLoad(
                    total=sum([wt[e].total for e in evs]),
                    active=sum([wt[e].active for e in evs]),
                    events=len(evs),
                )
            ret[wn] = WorkerLoad(last_event=last_event, intervals=itval)
        return ret

    async def dump_map_and_parameters(self) -> None:
        """Saves all current parameters to a JSON/bin file if dump_prefix is defined."""
        dump_prefix = self.parameters[ParameterName("dump_prefix")].data.decode("utf8")
        if len(dump_prefix) > 0:
            parts = {
                str(n): m.model_dump(mode="json") for n, m in self.mapping.parts.items()
            }
            mapping_json = {
                "parts": parts,
                "sequence": self.mapping.sequence,
            }
            filename = f"{dump_prefix}mapping-{self.mapping.uuid}.json"
            try:
                with open(filename, "w") as f:
                    json.dump(mapping_json, f)
                logger.info(f"Mapping saved to {filename}")
            except Exception as e:
                logger.error(f"Could not write mapping dump {e}")
            filename = f"parameters-{self.mapping.uuid}"
            bin_file = False
            pars = []
            for name, par in self.parameters.items():
                if b"\x00" in par.data:
                    bin_file = True
                    pars.append({"name": name, "data": par.data})
                else:
                    pars.append({"name": name, "data": par.data.decode("utf8")})
            try:
                if bin_file:
                    filename = f"{dump_prefix}{filename}.cbor"
                    with open(filename, "wb") as f:
                        cbor2.dump(pars, f)
                else:
                    filename = f"{dump_prefix}{filename}.json"
                    with open(filename, "w") as f:
                        json.dump(pars, f)
                logger.info(f"Parameters saved to {filename}")
            except Exception as e:
                logger.error(f"Could not write parameters dump {e}")

    async def set_mapping(self, m: MappingSequence) -> None:
        async with self.mapping_update_lock:
            logger.debug("cancelling assign task")
            await cancel_and_wait(self.assign_task)
            logger.debug(
                "deleting keys %s and %s",
                RedisKeys.ready(self.mapping.uuid),
                RedisKeys.assigned(self.mapping.uuid),
            )
            await self.redis.delete(RedisKeys.ready(self.mapping.uuid))
            await self.redis.delete(RedisKeys.assigned(self.mapping.uuid))

            # cleaned up
            self.mapping = m
            cupd = ControllerUpdate(
                mapping_uuid=self.mapping.uuid,
                parameters_version={n: p.uuid for n, p in self.parameters.items()},
                active_streams=list(m.all_streams),
            )
            logger.debug("send controller update %s", cupd)
            await self.redis.xadd(
                RedisKeys.updates(),
                {"data": cupd.model_dump_json()},
            )

            cfgs = await self.get_configs()
            timeout = 0
            while cfgs.reducer is None or set(
                [u.mapping_uuid for u in cfgs.ingesters]
                + [u.mapping_uuid for u in cfgs.workers]
                + [cfgs.reducer.mapping_uuid]
            ) != {self.mapping.uuid}:
                await asyncio.sleep(0.1)
                timeout += 1
                cfgs = await self.get_configs()
                if timeout < 50:
                    logger.debug("updated configs %s", cfgs)
                elif timeout % 10 == 0:
                    logger.warning(
                        "still waiting for configs %s to reach everyone", cfgs
                    )
                elif timeout > 100:
                    logger.error("could not distribute mapping within 10 seconds")
                    raise TimeoutError("could not distribute mapping")
            logger.info("new mapping with uuid %s distributed", self.mapping.uuid)
            if ParameterName("dump_prefix") in self.parameters:
                await self.dump_map_and_parameters()
            self.assign_task = asyncio.create_task(self.assign_work())
            self.assign_task.add_done_callback(done_callback)

    async def set_param(self, name: ParameterName, data: bytes) -> HashDigest:
        """Writes a parameter in the controller's store, updates the controller's
        hash, and updating the parameter hash. It also sends a controller update
        to the Redis stream to notify other components of the new parameter."""

        param = WorkParameter(name=name, data=data)
        logger.debug("distributing parameter %s with uuid %s", param.name, param.uuid)
        await self.redis.set(RedisKeys.parameters(name, param.uuid), param.data)
        self.parameters[name] = param
        logger.debug("stored parameter %s locally", name)
        self.parameters_hash = parameters_hash(self.parameters)
        logger.debug("parameter hash is now %s", self.parameters_hash)
        cupd = ControllerUpdate(
            mapping_uuid=self.mapping.uuid,
            parameters_version={n: p.uuid for n, p in self.parameters.items()},
            target_parameters_hash=self.parameters_hash,
        )
        logger.debug("send update %s", cupd)
        await self.redis.xadd(
            RedisKeys.updates(),
            {"data": cupd.model_dump_json()},
        )
        return self.parameters_hash

    async def describe_parameters(self) -> list[ParameterType]:
        desc_keys = await self.redis.keys(RedisKeys.parameter_description())
        param_json = await self.redis.mget(desc_keys)

        params: list[ParameterType] = []
        for i in param_json:
            val: ParameterType = Parameter.validate_json(i)
            params.append(val)

        params.append(
            StrParameter(
                name=ParameterName("dump_prefix"),
                description="Prefix to dump ingester values",
            )
        )
        return sorted(params, key=lambda x: x.name)

    async def default_parameters(self) -> None:
        """The descriptions (and default values) for the parameters are defined
        in the worker's payload and published to redis. default_parameters
        retieves the description and adds it to the list of parameters if
        they are missing."""
        while True:
            try:
                desc_keys = await self.redis.keys(RedisKeys.parameter_description())
                param_json = await self.redis.mget(desc_keys)
                for i in param_json:
                    if i is None:
                        # this is a race condition where the key gets deleted between keys and mget
                        continue
                    val: ParameterType = Parameter.validate_json(i)
                    if val.name not in self.parameters:
                        logger.info(
                            "set parameter %s to default %s, (type %s)",
                            val.name,
                            val.default,
                            val.__class__,
                        )
                        await self.set_param(
                            val.name, val.__class__.to_bytes(val.default)
                        )
                await asyncio.sleep(2)
            except asyncio.exceptions.CancelledError:
                break

    async def consistent_parameters(self) -> None:
        while True:
            try:
                # make sure self.parameters is present in redis

                key_names = []
                for name, param in self.parameters.items():
                    key_names.append(RedisKeys.parameters(name, param.uuid))
                if len(key_names) > 0:
                    ex_key_no = await self.redis.exists(*key_names)
                    logger.debug(
                        "check for param values in redis, %d exist of %d: %s",
                        ex_key_no,
                        len(key_names),
                        key_names,
                    )
                    if ex_key_no < len(key_names):
                        logger.warning(
                            "the redis parameters don't match the controller parameters, rewriting"
                        )
                        async with self.redis.pipeline() as pipe:
                            for name, param in self.parameters.items():
                                await pipe.set(
                                    RedisKeys.parameters(name, param.uuid), param.data
                                )
                            await pipe.execute()

                consistent = []
                cfg = await self.get_configs()
                if cfg.reducer and cfg.reducer.parameters_hash != self.parameters_hash:
                    consistent.append(("reducer", cfg.reducer.parameters_hash))
                for wo in cfg.workers:
                    if wo.parameters_hash != self.parameters_hash:
                        consistent.append((wo.name, wo.parameters_hash))
                for ing in cfg.ingesters:
                    if ing.parameters_hash != self.parameters_hash:
                        consistent.append((ing.name, ing.parameters_hash))

                if len(consistent) > 0:
                    logger.info(
                        "inconsistent parameters %s, redistribute hash %s",
                        consistent,
                        self.parameters_hash,
                    )
                    cupd = ControllerUpdate(
                        mapping_uuid=self.mapping.uuid,
                        parameters_version={
                            n: p.uuid for n, p in self.parameters.items()
                        },
                        target_parameters_hash=self.parameters_hash,
                    )
                    logger.debug("send consistency update %s", cupd)
                    await self.redis.xadd(
                        RedisKeys.updates(),
                        {"data": cupd.model_dump_json()},
                    )
                await asyncio.sleep(2)
            except asyncio.exceptions.CancelledError:
                break

    async def _update_processing_times(self, update: WorkerUpdate) -> None:
        if update.completed is None:
            return
        if update.processing_times:
            self.worker_timing[update.worker][
                update.completed[-1]
            ] = update.processing_times
        for compev, has_result in zip(update.completed, update.has_result):
            self.completed[compev].append(update.worker)
            logger.debug("added completed to set %s", self.completed)
            wa = self.mapping.get_event_workers(compev)
            if wa.get_all_workers() == set(self.completed[compev]):
                self.completed_events.append(compev)
            if has_result:
                toadd = True
                if compev in self.reduced:
                    logger.debug(
                        "events %s already received from reducer", self.reduced
                    )
                    if update.worker in self.reduced[compev]:
                        # process worker update very late and already got reduced
                        logger.debug(
                            "event %s from worker %s was already reduced",
                            compev,
                            update.worker,
                        )
                        toadd = False
                if toadd:
                    logger.debug(
                        "waiting for reduction for event %s from worker %s",
                        compev,
                        update.worker,
                    )
                    self.to_reduce.add((compev, update.worker))
        # logger.error("time processtime %s", time.perf_counter() - start)

    async def assign_worker_in_mapping(
        self, worker: WorkerName, completed: EventNumber
    ) -> None:
        cfg = await self.get_configs()
        # logger.error("time cfg %s", time.perf_counter() - start)
        logger.debug(
            "assigning worker %s with all %s",
            worker,
            [ws.name for ws in cfg.workers],
        )
        virt = self.mapping.assign_next(
            next(w for w in cfg.workers if w.name == worker),
            cfg.workers,
            completed=completed,
            horizon=5,
        )
        # logger.error("time assign %s", time.perf_counter() - start)
        logger.debug("assigned worker %s to %s", worker, virt)
        logger.debug(
            "send out complete events in range(%d, %d)",
            self.processed_event_no,
            self.mapping.complete_events,
        )
        assignments: list[WorkAssignment] = []
        for evn in range(self.processed_event_no, self.mapping.complete_events):
            wrks = self.mapping.get_event_workers(EventNumber(evn))
            assignments.append(wrks)
            if wrks.get_all_workers() == set():
                self.completed[wrks.event_number] = []
                self.completed_events.append(wrks.event_number)
            if evn % 1000 == 0:
                logger.info(
                    "1000 events in %lf",
                    time.perf_counter() - self.start_time,
                )
                self.start_time = time.perf_counter()
        if len(assignments) > 0:
            logger.debug("send out assignment %s", assignments)
            await self.redis.xadd(
                RedisKeys.assigned(self.mapping.uuid),
                {"data": WorkAssignmentList.dump_json(assignments)},
            )

        # logger.error("time sent out %s", time.perf_counter() - start)
        self.processed_event_no = self.mapping.complete_events

    async def _process_worker_update(self, update: WorkerUpdate) -> None:
        logger.debug("got a ready worker %s", update)
        if update.state == DistributedStateEnum.READY:
            await self.assign_worker_in_mapping(update.worker, EventNumber(0))
        if update.state == DistributedStateEnum.IDLE:
            # start = time.perf_counter()
            await self.assign_worker_in_mapping(update.worker, update.completed[-1])

            asyncio.create_task(self._update_processing_times(update))

    async def completed_finish(self) -> bool:
        fin_workers: set[WorkerName] = set()
        reducer = False
        fin_ingesters: set[IngesterName] = set()
        for upd in self.finished_components:
            if isinstance(upd, WorkerUpdate):
                fin_workers.add(upd.worker)
            elif isinstance(upd, ReducerUpdate):
                reducer = True
            elif isinstance(upd, IngesterUpdate):
                fin_ingesters.add(upd.ingester)

        cfgs = await self.get_configs()

        return (
            set([w.name for w in cfgs.workers]) == fin_workers
            and set([i.name for i in cfgs.ingesters]) == fin_ingesters
            and reducer
        )

    async def assign_work(self) -> None:
        last = 0
        self.external_stop = False
        self.processed_event_no = 0
        self.completed = defaultdict(list)
        self.reduced = defaultdict(list)
        self.completed_events = []
        self.to_reduce = set()
        self.finished_components = []
        self.worker_timing = defaultdict(dict)
        notify_finish = True
        self.start_time = time.perf_counter()
        while True:
            try:
                workers = await self.redis.xread(
                    {RedisKeys.ready(self.mapping.uuid): last},
                    block=1000,
                )
                if RedisKeys.ready(self.mapping.uuid) in workers:
                    for ready in workers[RedisKeys.ready(self.mapping.uuid)][0]:
                        logger.debug("got ready raw data: %s", ready)
                        update = DistributedUpdate.validate_json(ready[1]["data"])
                        if isinstance(update, WorkerUpdate):
                            await self._process_worker_update(update)
                        elif isinstance(update, ReducerUpdate):
                            if (
                                update.completed is not None
                                and update.worker is not None
                            ):
                                compev = update.completed
                                self.reduced[compev].append(update.worker)
                                logger.debug("added reduced to set %s", self.reduced)
                                if (compev, update.worker) in self.to_reduce:
                                    self.to_reduce.remove((compev, update.worker))
                        elif isinstance(update, IngesterUpdate):
                            pass

                        if hasattr(update, "state"):
                            if update.state == DistributedStateEnum.FINISHED:
                                logger.info("distributed %s has finished", update)
                                self.finished_components.append(update)

                        last = ready[0]
                logger.debug(
                    "checking if finished, completed %d, len %d, to_reduce %s",
                    len(self.completed_events),
                    self.mapping.len(),
                    self.to_reduce,
                )
                if (
                    (
                        len(self.completed_events) > 0
                        and len(self.completed_events) == self.mapping.len()
                        and len(self.to_reduce) == 0
                    )
                    or self.external_stop
                ) and notify_finish:
                    # all events done, send close
                    cupd = ControllerUpdate(
                        mapping_uuid=self.mapping.uuid,
                        parameters_version={
                            n: p.uuid for n, p in self.parameters.items()
                        },
                        finished=True,
                    )
                    logger.debug("send finished update %s", cupd)
                    await self.redis.xadd(
                        RedisKeys.updates(),
                        {"data": cupd.model_dump_json()},
                    )
                    notify_finish = False
            except rexceptions.ConnectionError:
                break

    async def close(self) -> None:
        await cancel_and_wait(self.default_task)
        await cancel_and_wait(self.consistent_task)
        await self.redis.delete(RedisKeys.updates())
        logger.info("deleted updates redis stream")
        queues = await self.redis.keys(RedisKeys.ready("*"))
        if len(queues) > 0:
            await self.redis.delete(*queues)
            logger.info("deleted ready queues %s", queues)
        assigned = await self.redis.keys(RedisKeys.assigned("*"))
        if len(assigned) > 0:
            await self.redis.delete(*assigned)
        params = await self.redis.keys(RedisKeys.parameters("*", "*"))
        if len(params) > 0:
            await self.redis.delete(*params)
            logger.info("deleted parameters %s", params)
        param_descr = await self.redis.keys(RedisKeys.parameter_description("*"))
        if len(param_descr) > 0:
            await self.redis.delete(*param_descr)
            logger.info("deleted parameter descriptions %s", params)
        await cancel_and_wait(self.lock_task)
        await self.redis.delete(RedisKeys.lock())
        await self.redis.aclose()
        logger.info("controller closed")


@asynccontextmanager
async def lifespan(app: FastAPI) -> AsyncGenerator[None, None]:
    # Load the ML model
    app.state.ctrl = Controller()
    # run_task = asyncio.create_task(ctrl.run())
    await app.state.ctrl.run()
    # run_task.add_done_callback(done_callback)
    yield
    # await cancel_and_wait(run_task)
    await app.state.ctrl.close()
    # Clean up the ML models and release the resources


def routes_legacy(app):
    @app.post("/api/v1/mapping")
    async def set_mapping(
        request: Request,
        mapping: dict[StreamName, list[Optional[list[VirtualWorker]]]],
        all_wrap: bool = True,
    ) -> UUID4 | str:
        ctrl = request.app.state.ctrl
        config = await ctrl.get_configs()
        if set(mapping.keys()) - set(config.get_streams()) != set():
            logger.warning(
                "bad request streams %s not available",
                set(mapping.keys()) - set(config.get_streams()),
            )
            raise HTTPException(
                status_code=400,
                detail=f"streams {set(mapping.keys()) - set(config.get_streams())} not available",
            )
        m = MappingSequence(
            parts={MappingName("main"): mapping},
            sequence=[MappingName("main")],
            add_start_end=all_wrap,
        )
        if len(config.workers) < m.min_workers():
            logger.warning(
                "only %d workers available, but %d required",
                len(config.workers),
                m.min_workers(),
            )
            raise HTTPException(
                status_code=400,
                detail=f"only {len(config.workers)} workers available, but {m.min_workers()} required",
            )
        await ctrl.set_mapping(m)
        return m.uuid

    @app.get("/api/v1/logs")
    async def get_logs(request: Request, level: str = "INFO") -> Any:
        data = await request.app.state.ctrl.redis.xrange("dranspose_logs", "-", "+")
        logs = []
        # TODO: once python 3.10 support is dropped, use
        # levels = logging.getLevelNamesMapping()
        levels = {
            level: logging.__getattribute__(level)
            for level in dir(logging)
            if level.isupper() and isinstance(logging.__getattribute__(level), int)
        }
        minlevel = levels.get(level.upper(), logging.INFO)
        for entry in data:
            msglevel = levels[entry[1].get("levelname", "DEBUG")]
            if msglevel >= minlevel:
                logs.append(entry[1])
        return logs

    @app.post("/api/v1/sardana_hook")
    async def set_sardana_hook(
        request: Request, info: dict[Literal["streams"] | Literal["scan"], Any]
    ) -> UUID4 | str:
        ctrl = request.app.state.ctrl
        config = await ctrl.get_configs()
        print(info)
        if "scan" not in info:
            return "no scan info"
        if "nb_points" not in info["scan"]:
            return "no nb_points in scan"
        if "streams" not in info:
            return "streams required"
        for st in set(config.get_streams()).intersection(set(info["streams"])):
            print("use stream", st)
        logger.debug("create new mapping")
        m = Map.from_uniform(
            set(config.get_streams()).intersection(set(info["streams"])),
            info["scan"]["nb_points"],
        )
        s = MappingSequence(
            parts={MappingName("sardana"): m.mapping},
            sequence=[MappingName("sardana")],
            add_start_end=True,
        )
        logger.debug("set mapping")
        await ctrl.set_mapping(s)
        return s.uuid


def routes_status(app):
    @app.get("/api/v1/config")
    async def get_configs(request: Request) -> EnsembleState:
        return await request.app.state.ctrl.get_configs()

    @app.get("/api/v1/status")
    async def get_status(request: Request) -> dict[str, Any]:
        ctrl = request.app.state.ctrl
        return {
            "work_completed": ctrl.completed,
            "last_assigned": ctrl.mapping.complete_events,
            "assignment": [am.assignments for am in ctrl.mapping.active_maps],
            "completed_events": ctrl.completed_events,
            "finished": await ctrl.completed_finish(),
            "processing_times": ctrl.worker_timing,
        }

    @app.get("/api/v1/load")
    async def get_load(
        request: Request,
        intervals: Annotated[list[int] | None, Query()] = None,
        scan: bool = True,
    ) -> SystemLoadType:
        if intervals is None:
            intervals = [1, 10]
        return await request.app.state.ctrl.get_load(intervals, scan)

    @app.get("/api/v1/progress")
    async def get_progress(request: Request) -> dict[str, Any]:
        ctrl = request.app.state.ctrl
        return {
            "last_assigned": ctrl.mapping.complete_events,
            "completed_events": len(ctrl.completed_events),
            "total_events": ctrl.mapping.len(),
            "finished": await ctrl.completed_finish(),
        }


def create_app() -> FastAPI:
    app = FastAPI(lifespan=lifespan)

    app.add_middleware(
        CORSMiddleware,
        allow_origins=["*"],
        allow_credentials=True,
    )

    @app.get("/")
    async def read_index() -> FileResponse:
        return FileResponse(
            os.path.join(os.path.dirname(__file__), "frontend", "index.html")
        )

    @app.get("/api/v1/mapping")
    async def get_mapping(request: Request) -> dict[str, Any]:
        ctrl = request.app.state.ctrl
        return {"parts": ctrl.mapping.parts, "sequence": ctrl.mapping.sequence}

    @app.post("/api/v1/sequence")
    async def set_sequence(
        request: Request,
        parts: dict[MappingName, dict[StreamName, list[Optional[list[VirtualWorker]]]]],
        sequence: list[MappingName],
        all_wrap: bool = True,
    ) -> UUID4 | str:
        ctrl = request.app.state.ctrl
        config = await ctrl.get_configs()
        m = MappingSequence(
            parts=parts,
            sequence=sequence,
            add_start_end=all_wrap,
        )
<<<<<<< HEAD
        if m.all_streams - set(config.get_streams()) != set():
            logger.warning(
                "bad request streams %s not available",
                m.all_streams - set(config.get_streams()),
            )
            raise HTTPException(
                status_code=400,
                detail=f"streams {m.all_streams - set(config.get_streams())} not available",
            )

        if len(config.workers) < m.min_workers():
            logger.warning(
                "only %d workers available, but %d required",
                len(config.workers),
                m.min_workers(),
            )
            raise HTTPException(
                status_code=400,
                detail=f"only {len(config.workers)} workers available, but {m.min_workers()} required",
            )
        await ctrl.set_mapping(m)
        return m.uuid

    @app.post("/api/v1/stop")
    async def stop(request: Request) -> None:
        logger.info("externally stopped scan")
        request.app.state.ctrl.external_stop = True

    async def log_streamer(ctrl):
        latest = await ctrl.redis.xrevrange("dranspose_logs", count=1)
        last = 0
        if len(latest) > 0:
            last = latest[0][0]

        while True:
            update_msgs = await ctrl.redis.xread({"dranspose_logs": last}, block=1300)
            if "dranspose_logs" in update_msgs:
                update_msg = update_msgs["dranspose_logs"][0][-1]
                last = update_msg[0]
                for log in update_msgs["dranspose_logs"][0]:
                    yield json.dumps(log[1]) + "\n"

    @app.get("/api/v1/log_stream")
    async def get_log_stream(request: Request):
        return StreamingResponse(log_streamer(request.app.state.ctrl))

    @app.post("/api/v1/parameter/{name}")
    async def post_param(request: Request, name: ParameterName) -> HashDigest:
        data = await request.body()
        logger.info("got %s: %s (len %d)", name, data[:100], len(data))
        u = await request.app.state.ctrl.set_param(name, data)
        return u
=======
    await ctrl.set_mapping(m)
    return m.uuid


@app.post("/api/v1/stop")
async def stop() -> None:
    global ctrl
    logger.info("externally stopped scan")
    ctrl.external_stop = True


async def log_streamer() -> AsyncIterator[str]:
    latest = await ctrl.redis.xrevrange("dranspose_logs", count=1)
    last = 0
    if len(latest) > 0:
        last = latest[0][0]

    while True:
        update_msgs = await ctrl.redis.xread({"dranspose_logs": last}, block=1300)
        if "dranspose_logs" in update_msgs:
            update_msg = update_msgs["dranspose_logs"][0][-1]
            last = update_msg[0]
            for log in update_msgs["dranspose_logs"][0]:
                yield json.dumps(log[1]) + "\n"


@app.get("/api/v1/log_stream")
async def get_log_stream() -> StreamingResponse:
    return StreamingResponse(log_streamer())


@app.get("/api/v1/logs")
async def get_logs(level: str = "INFO") -> Any:
    global ctrl
    data = await ctrl.redis.xrange("dranspose_logs", "-", "+")
    logs = []
    # TODO: once python 3.10 support is dropped, use
    # levels = logging.getLevelNamesMapping()
    levels = {
        level: logging.__getattribute__(level)
        for level in dir(logging)
        if level.isupper() and isinstance(logging.__getattribute__(level), int)
    }
    minlevel = levels.get(level.upper(), logging.INFO)
    for entry in data:
        msglevel = levels[entry[1].get("levelname", "DEBUG")]
        if msglevel >= minlevel:
            logs.append(entry[1])
    return logs


@app.post("/api/v1/sardana_hook")
async def set_sardana_hook(
    info: dict[Literal["streams"] | Literal["scan"], Any]
) -> UUID4 | str:
    global ctrl
    config = await ctrl.get_configs()
    print(info)
    if "scan" not in info:
        return "no scan info"
    if "nb_points" not in info["scan"]:
        return "no nb_points in scan"
    if "streams" not in info:
        return "streams required"
    for st in set(config.get_streams()).intersection(set(info["streams"])):
        print("use stream", st)
    logger.debug("create new mapping")
    m = Map.from_uniform(
        set(config.get_streams()).intersection(set(info["streams"])),
        info["scan"]["nb_points"],
    )
    s = MappingSequence(
        parts={MappingName("sardana"): m.mapping},
        sequence=[MappingName("sardana")],
        add_start_end=True,
    )
    logger.debug("set mapping")
    await ctrl.set_mapping(s)
    return s.uuid
>>>>>>> 97e38bf6

    @app.get("/api/v1/parameter/{name}")
    async def get_param(request: Request, name: ParameterName) -> Response:
        ctrl = request.app.state.ctrl
        if name not in ctrl.parameters:
            raise HTTPException(status_code=404, detail="Parameter not found")

        data = ctrl.parameters[name].data
        return Response(data, media_type="application/x.bytes")

    @app.get("/api/v1/parameters")
    async def param_descr(request: Request) -> list[ParameterType]:
        return await request.app.state.ctrl.describe_parameters()

    routes_status(app)
    routes_legacy(app)

    return app


app = create_app()<|MERGE_RESOLUTION|>--- conflicted
+++ resolved
@@ -821,7 +821,6 @@
             sequence=sequence,
             add_start_end=all_wrap,
         )
-<<<<<<< HEAD
         if m.all_streams - set(config.get_streams()) != set():
             logger.warning(
                 "bad request streams %s not available",
@@ -850,7 +849,7 @@
         logger.info("externally stopped scan")
         request.app.state.ctrl.external_stop = True
 
-    async def log_streamer(ctrl):
+    async def log_streamer(ctrl) -> AsyncIterator[str]:
         latest = await ctrl.redis.xrevrange("dranspose_logs", count=1)
         last = 0
         if len(latest) > 0:
@@ -865,7 +864,7 @@
                     yield json.dumps(log[1]) + "\n"
 
     @app.get("/api/v1/log_stream")
-    async def get_log_stream(request: Request):
+    async def get_log_stream(request: Request) -> StreamingResponse:
         return StreamingResponse(log_streamer(request.app.state.ctrl))
 
     @app.post("/api/v1/parameter/{name}")
@@ -874,87 +873,6 @@
         logger.info("got %s: %s (len %d)", name, data[:100], len(data))
         u = await request.app.state.ctrl.set_param(name, data)
         return u
-=======
-    await ctrl.set_mapping(m)
-    return m.uuid
-
-
-@app.post("/api/v1/stop")
-async def stop() -> None:
-    global ctrl
-    logger.info("externally stopped scan")
-    ctrl.external_stop = True
-
-
-async def log_streamer() -> AsyncIterator[str]:
-    latest = await ctrl.redis.xrevrange("dranspose_logs", count=1)
-    last = 0
-    if len(latest) > 0:
-        last = latest[0][0]
-
-    while True:
-        update_msgs = await ctrl.redis.xread({"dranspose_logs": last}, block=1300)
-        if "dranspose_logs" in update_msgs:
-            update_msg = update_msgs["dranspose_logs"][0][-1]
-            last = update_msg[0]
-            for log in update_msgs["dranspose_logs"][0]:
-                yield json.dumps(log[1]) + "\n"
-
-
-@app.get("/api/v1/log_stream")
-async def get_log_stream() -> StreamingResponse:
-    return StreamingResponse(log_streamer())
-
-
-@app.get("/api/v1/logs")
-async def get_logs(level: str = "INFO") -> Any:
-    global ctrl
-    data = await ctrl.redis.xrange("dranspose_logs", "-", "+")
-    logs = []
-    # TODO: once python 3.10 support is dropped, use
-    # levels = logging.getLevelNamesMapping()
-    levels = {
-        level: logging.__getattribute__(level)
-        for level in dir(logging)
-        if level.isupper() and isinstance(logging.__getattribute__(level), int)
-    }
-    minlevel = levels.get(level.upper(), logging.INFO)
-    for entry in data:
-        msglevel = levels[entry[1].get("levelname", "DEBUG")]
-        if msglevel >= minlevel:
-            logs.append(entry[1])
-    return logs
-
-
-@app.post("/api/v1/sardana_hook")
-async def set_sardana_hook(
-    info: dict[Literal["streams"] | Literal["scan"], Any]
-) -> UUID4 | str:
-    global ctrl
-    config = await ctrl.get_configs()
-    print(info)
-    if "scan" not in info:
-        return "no scan info"
-    if "nb_points" not in info["scan"]:
-        return "no nb_points in scan"
-    if "streams" not in info:
-        return "streams required"
-    for st in set(config.get_streams()).intersection(set(info["streams"])):
-        print("use stream", st)
-    logger.debug("create new mapping")
-    m = Map.from_uniform(
-        set(config.get_streams()).intersection(set(info["streams"])),
-        info["scan"]["nb_points"],
-    )
-    s = MappingSequence(
-        parts={MappingName("sardana"): m.mapping},
-        sequence=[MappingName("sardana")],
-        add_start_end=True,
-    )
-    logger.debug("set mapping")
-    await ctrl.set_mapping(s)
-    return s.uuid
->>>>>>> 97e38bf6
 
     @app.get("/api/v1/parameter/{name}")
     async def get_param(request: Request, name: ParameterName) -> Response:
