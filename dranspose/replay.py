from contextlib import nullcontext, contextmanager
import gzip
import json
import logging
import os
import pickle
import random
import threading
import time
import traceback
<<<<<<< HEAD
from typing import ContextManager, Iterator, Any, Optional, Tuple
=======
from typing import Iterator, Any, Optional, IO
>>>>>>> a8d20b85

import cbor2
import uvicorn
from fastapi import FastAPI, HTTPException
from pydantic import TypeAdapter
from pydantic_core import Url
from starlette.requests import Request
from starlette.responses import Response

from dranspose.helpers import utils
from dranspose.event import (
    InternalWorkerMessage,
    EventData,
    ResultData,
    message_tag_hook,
)
from dranspose.helpers.h5dict import router
from dranspose.helpers.jsonpath_slice_ext import NumpyExtentedJsonPathParser
from dranspose.protocol import (
    WorkerName,
    HashDigest,
    WorkParameter,
    ParameterName,
    ReducerState,
    WorkerState,
)


def get_internals(filename: os.PathLike[Any] | str) -> Iterator[InternalWorkerMessage]:
    f: IO[bytes]
    if str(filename).endswith(".gz"):
        f = gzip.open(filename, "rb")  # type: ignore[assignment]
        filename = str(filename)[:-3]
    else:
        f = open(filename, "rb")

    while True:
        try:
            if str(filename).endswith(".pkls"):
                frames = pickle.load(f)
            else:
                frames = cbor2.load(f, tag_hook=message_tag_hook)
            assert isinstance(frames, InternalWorkerMessage)
            yield frames
        except EOFError:
            break
    f.close()


logger = logging.getLogger(__name__)

ParamList = TypeAdapter(list[WorkParameter])

reducer_app = FastAPI()

reducer: Any | None = None


def get_data() -> Tuple[dict[str, Any], ContextManager]:
    global reducer
    data = {}
    lock = nullcontext()
    if reducer is not None:
        if hasattr(reducer, "publish"):
            data = reducer.publish
        if hasattr(reducer, "publish_rlock"):
            lock = reducer.publish_rlock
    return data, lock


reducer_app.state.get_data = get_data

reducer_app.include_router(router)


@reducer_app.get("/api/v1/result/{path:path}")
async def get_path(path: str) -> Any:
    global reducer
    if reducer is None or not hasattr(reducer, "publish"):
        raise HTTPException(status_code=404, detail="no publishable data")
    try:
        if path == "":
            path = "$"
        jsonpath_expr = NumpyExtentedJsonPathParser(debug=False).parse(path)
        print("expr", jsonpath_expr.__repr__())
        ret = [match.value for match in jsonpath_expr.find(reducer.publish)]
        data = pickle.dumps(ret)
        return Response(data, media_type="application/x.pickle")
    except Exception as e:
        raise HTTPException(status_code=400, detail="malformed path %s" % e.__repr__())


@reducer_app.post("/api/v1/parameter/{name}")
async def post_param(request: Request, name: ParameterName) -> HashDigest:
    data = await request.body()
    logger.info("got %s: %s (len %d)", name, data[:100], len(data))
    param = WorkParameter(name=name, data=data)
    if name in reducer_app.state.param_description:
        param_desc = reducer_app.state.param_description[name]
        param.value = param_desc.from_bytes(data)
    reducer_app.state.parameters[name] = param
    return HashDigest("")


@reducer_app.get("/api/v1/parameter/{name}")
async def get_param(name: ParameterName) -> Response:
    if name not in reducer_app.state.parameters:
        raise HTTPException(status_code=404, detail="Parameter not found")

    data = reducer_app.state.parameters[name].data
    return Response(data, media_type="application/x.bytes")


class Server(uvicorn.Server):
    def install_signal_handlers(self) -> None:
        pass

    @contextmanager
    def run_in_thread(self, port: Optional[int]) -> Iterator[None]:
        if port is None:
            yield
            return
        thread = threading.Thread(target=self.run)
        thread.start()
        try:
            while not self.started:
                time.sleep(1e-3)
            yield
        finally:
            self.should_exit = True
            thread.join()


def get_parameters(
    parameter_file: Optional[os.PathLike[Any] | str], workercls: type, reducercls: type
) -> dict[ParameterName, WorkParameter]:
    parameters = {}
    logger.info("loading parameters from file %s", parameter_file)
    if parameter_file is not None:
        try:
            with open(parameter_file) as f:
                parameters = {
                    ParameterName(p.name): p for p in ParamList.validate_json(f.read())
                }
        except UnicodeDecodeError:
            logger.info("parameter file is not a json, try pickle")
            try:
                with open(parameter_file, "rb") as fb:
                    plist = pickle.load(fb)
                    parameters = {
                        ParameterName(p.name): p
                        for p in ParamList.validate_python(plist)
                    }
            except Exception as e:
                logger.warning(
                    "parameter file is not a pickle: %s, try cbor", e.__repr__()
                )
                with open(parameter_file, "rb") as fb:
                    plist = cbor2.load(fb)
                    parameters = {
                        ParameterName(p.name): p
                        for p in ParamList.validate_python(plist)
                    }

    logger.info("params from file %s", parameters)

    param_description = {}
    if hasattr(workercls, "describe_parameters"):
        param_description.update({p.name: p for p in workercls.describe_parameters()})
    if hasattr(reducercls, "describe_parameters"):
        param_description.update({p.name: p for p in reducercls.describe_parameters()})
    logger.info("parameter descriptions %s", param_description)

    for p in parameters:
        if p in param_description:
            parameters[p].value = param_description[p].from_bytes(parameters[p].data)
    logger.info("parsed params are %s", parameters)

    for p in param_description:
        if p not in parameters:
            parameters[p] = WorkParameter(
                name=p,
                value=param_description[p].default,
                data=param_description[p].to_bytes(param_description[p].default),
            )

    reducer_app.state.param_description = param_description
    logger.info("final params are %s", parameters)
    return parameters


def timer(red: Any) -> None:
    while True:
        delay = 1
        if hasattr(red, "timer"):
            delay = red.timer()

        time.sleep(delay)


def _work_event(
    worker: Any,
    index: int,
    reducer: Any,
    event: EventData,
    parameters: dict[ParameterName, WorkParameter],
    tick: bool,
) -> None:
    data = worker.process_event(event, parameters, tick)
    if data is None:
        return
    rd = ResultData(
        event_number=event.event_number,
        worker=WorkerName(f"replay-worker-{index}"),
        payload=data,
        parameters_hash=HashDigest(
            "688787d8ff144c502c7f5cffaafe2cc588d86079f9de88304c26b0cb99ce91c6"
        ),
    )

    header = rd.model_dump_json(exclude={"payload"}).encode("utf8")
    body = pickle.dumps(rd.payload)
    prelim = json.loads(header)
    prelim["payload"] = pickle.loads(body)
    result = ResultData.model_validate(prelim)

    reducer.process_result(result, parameters)


def _finish(
    workers: list[Any], reducer: Any, parameters: dict[ParameterName, WorkParameter]
) -> None:
    for worker in workers:
        if hasattr(worker, "finish"):
            try:
                worker.finish(parameters=parameters)
            except Exception as e:
                logger.error(
                    "worker finished failed with %s\n%s",
                    e.__repr__(),
                    traceback.format_exc(),
                )

    if hasattr(reducer, "finish"):
        try:
            reducer.finish(parameters=parameters)
        except Exception as e:
            logger.error(
                "reducer finish failed with %s\n%s",
                e.__repr__(),
                traceback.format_exc(),
            )


def replay(
    wclass: str,
    rclass: str,
    zmq_files: Optional[list[os.PathLike[Any] | str]] = None,
    source: Optional[str] = None,
    parameter_file: Optional[os.PathLike[Any] | str] = None,
    port: Optional[int] = None,
    stop_event: threading.Event | None = None,
    nworkers: int = 2,
    broadcast_first: bool = True,
    done_event: threading.Event | None = None,
    start_event: threading.Event | None = None,
    latency: float | None = None,
) -> None:
    if source is not None:
        sourcecls = utils.import_class(source)
        inst = sourcecls()
        gens = inst.get_source_generators()
    elif zmq_files is not None:
        gens = [get_internals(f) for f in zmq_files]
    else:
        gens = []

    workercls = utils.import_class(wclass)
    logger.info("custom worker class %s", workercls)

    reducercls = utils.import_class(rclass)
    logger.info("custom reducer class %s", reducercls)

    reducer_app.state.parameters = get_parameters(parameter_file, workercls, reducercls)

    logger.info("use parameters %s", reducer_app.state.parameters)

    global reducer
    workers = []
    for wi in range(nworkers):
        wstate = WorkerState(name=WorkerName(f"replay-worker-{wi}"))
        wobj = workercls(
            parameters=reducer_app.state.parameters, context={}, state=wstate
        )
        workers.append(wobj)

    rstate = ReducerState(url=Url("tcp://localhost:10200"))
    reducer = reducercls(
        parameters=reducer_app.state.parameters, context={}, state=rstate
    )

    logger.info("created workers %s", workers)
    threading.Thread(target=timer, daemon=True, args=(reducer,)).start()

    config = uvicorn.Config(
        reducer_app, port=port or 5000, host="localhost", log_level="info"
    )
    server = Server(config)
    # server.run()

    first = True

    with server.run_in_thread(port):
        cache = [None for _ in gens]
        last_tick = 0.0
        if start_event is not None:
            start_event.wait()
        while True:
            try:
                internals = [
                    next(gen) if ch is None else ch for gen, ch in zip(gens, cache)
                ]
                if len(internals) == 0:
                    break
                lowestevn = min([ev.event_number for ev in internals])
                lowinternals = []
                cache = internals
                for idx, ie in enumerate(internals):
                    if ie.event_number == lowestevn:
                        lowinternals.append(ie)
                        cache[idx] = None
                event = EventData.from_internals(lowinternals)

                dst_worker_ids = [random.randint(0, len(workers) - 1)]
                if first and broadcast_first:
                    dst_worker_ids = list(range(len(workers)))
                    first = False

                for wi in dst_worker_ids:
                    logger.info("ev %d spread to wi %d", event.event_number, wi)
                    tick = False
                    if hasattr(workers[wi], "get_tick_interval"):
                        interval_s = workers[wi].get_tick_interval(
                            parameters=reducer_app.state.parameters
                        )
                        if last_tick + interval_s < time.time():
                            tick = True
                            last_tick = time.time()
                    _work_event(
                        workers[wi],
                        wi,
                        reducer,
                        event,
                        reducer_app.state.parameters,
                        tick,
                    )
                if latency is not None:
                    time.sleep(latency)
            except StopIteration:
                logger.debug("end of replay, calling finish")
                _finish(workers, reducer, reducer_app.state.parameters)
                break
        if done_event is not None:
            done_event.set()
        logger.info("check if webserver should stay alive %s", stop_event)
        if stop_event is None:
            stop_event = threading.Event()
            stop_event.set()
        else:
            print("press ctrl-C to stop")
        try:
            logger.info("waiting for event")
            stop_event.wait()
        except KeyboardInterrupt:
            pass<|MERGE_RESOLUTION|>--- conflicted
+++ resolved
@@ -8,11 +8,7 @@
 import threading
 import time
 import traceback
-<<<<<<< HEAD
-from typing import ContextManager, Iterator, Any, Optional, Tuple
-=======
-from typing import Iterator, Any, Optional, IO
->>>>>>> a8d20b85
+from typing import ContextManager, Iterator, Any, Optional, IO, Tuple
 
 import cbor2
 import uvicorn
