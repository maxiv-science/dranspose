--- conflicted
+++ resolved
@@ -92,32 +92,6 @@
         return content
 
 
-<<<<<<< HEAD
-async def consume_zmq(
-    ctx: zmq.Context[Any],
-    num: int,
-    typ: int = zmq.PULL,
-    port: int = 9999,
-    return_data=False,
-) -> int | list[list[bytes]]:
-    s = ctx.socket(typ)
-    logging.info("created socket")
-    s.connect(f"tcp://127.0.0.1:{port}")
-    if typ == zmq.SUB:
-        s.setsockopt(zmq.SUBSCRIBE, b"")
-    logging.info("connected socket to port %s", port)
-    pkgs = []
-    for _ in range(num):
-        if return_data:
-            data = await s.recv_multipart()
-            pkgs.append(data)
-        else:
-            data = await s.recv_multipart(copy=False)
-            pkgs.append(len(data))
-            logging.debug("received data %s", data)
-
-    return pkgs
-=======
 def vworker(
     constraint: Optional[int] = None, tags: Optional[set[str]] = None
 ) -> dict[str, Any]:
@@ -166,4 +140,29 @@
     """
     sequence = uniform_sequence(streams, ntrig)
     return await set_sequence(sequence)
->>>>>>> 794953c1
+
+
+async def consume_zmq(
+    ctx: zmq.Context[Any],
+    num: int,
+    typ: int = zmq.PULL,
+    port: int = 9999,
+    return_data=False,
+) -> int | list[list[bytes]]:
+    s = ctx.socket(typ)
+    logging.info("created socket")
+    s.connect(f"tcp://127.0.0.1:{port}")
+    if typ == zmq.SUB:
+        s.setsockopt(zmq.SUBSCRIBE, b"")
+    logging.info("connected socket to port %s", port)
+    pkgs = []
+    for _ in range(num):
+        if return_data:
+            data = await s.recv_multipart()
+            pkgs.append(data)
+        else:
+            data = await s.recv_multipart(copy=False)
+            pkgs.append(len(data))
+            logging.debug("received data %s", data)
+
+    return pkgs