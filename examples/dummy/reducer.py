--- conflicted
+++ resolved
@@ -9,11 +9,9 @@
         self, state: ReducerState | None = None, **kwargs: dict[str, Any]
     ) -> None:
         self.number = 0
-<<<<<<< HEAD
-        self.publish = {"map": {"x": [], "y": [], "data": {}}}
-=======
-        self.publish: dict[str, dict[str, Any]] = {"map": {}}
->>>>>>> 88ef4441
+        self.publish: dict[str, dict[str, Any]] = {
+            "map": {"x": [], "y": [], "data": {}}
+        }
         if state is not None and state.mapreduce_version is not None:
             self.publish["version"] = state.mapreduce_version.model_dump(mode="json")
 
